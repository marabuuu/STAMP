--- conflicted
+++ resolved
@@ -50,21 +50,14 @@
 
 ```bash
 git clone https://github.com/KatherLab/STAMP.git
-<<<<<<< HEAD
 cd STAMP
 ```
 
 
 ```bash
 # CPU-only Installation (excluding COBRA, Gigapath (and flash-attn))
+
 uv sync --extra cpu
-=======
-
-cd STAMP/
-
-uv sync --all-extras
->>>>>>> 24b91ba8
-
 source .venv/bin/activate
 ```
 
